--- conflicted
+++ resolved
@@ -487,17 +487,10 @@
 // supported. These extensions are now incorporated as part of the `cargo-stylus` command itself and
 // will be the preferred method of running them.
 fn is_deprecated_extension(subcommand: &str) -> bool {
-<<<<<<< HEAD
-    matches!(
-        subcommand,
-        "cargo-stylus-check" | "cargo-stylus-cgen" | "cargo-stylus-replay"
-    )
-=======
     match subcommand {
         "cargo-stylus-check" | "cargo-stylus-cgen" | "cargo-stylus-replay" => true,
         _ => false,
     }
->>>>>>> ca60c9c2
 }
 
 async fn main_impl(args: Opts) -> Result<()> {
